--- conflicted
+++ resolved
@@ -11,7 +11,9 @@
               ( "$1" == "chromebeta" && "$#" -eq 2 && ${#2} -eq 32 ) ||
               ( "$1" == "chromium" && "$#" -eq 2 && ${#2} -eq 32 ) ||
               ( "$1" == "edgedev" && "$#" -eq 2 && ${#2} -eq 32 ) ) ) ]]; then
-    echo "Usage: $0 <chrome EXTENSION_ID | chromebeta EXTENSION_ID | chromium EXTENSION_ID | vivaldi EXTENSION_ID | edgedev EXTENSION_ID | firefox>"
+    echo "Usage: $0 <chrome EXTENSION_ID | firefox |
+                     chromebeta EXTENSION_ID | chromium EXTENSION_ID |
+                     vivaldi EXTENSION_ID | edgedev EXTENSION_ID | brave EXTENSION_ID>"
     exit 2
 fi
 
@@ -55,11 +57,7 @@
 EXE_PATH=$(pwd)/fs/tabfs
 
 case "$BROWSER" in
-<<<<<<< HEAD
-    brave | chrome | chromium | chromebeta | vivaldi)
-=======
-    chrome | chromium | chromebeta | vivaldi | edgedev)
->>>>>>> 173668a4
+    chrome | chromium | chromebeta | brave | vivaldi | edgedev)
         EXTENSION_ID=$2
         MANIFEST=$(cat <<EOF
 {
