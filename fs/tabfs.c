--- conflicted
+++ resolved
@@ -445,11 +445,6 @@
 
 int main(int argc, char **argv) {
     (void)argc;
-    char* mountdir = getenv("TABFS_MOUNT_DIR");
-    if (mountdir == NULL) {
-        mountdir = "mnt";
-    }
-
     if (NULL == getenv("TABFS_MOUNT_DIR")) {
         setenv("TABFS_MOUNT_DIR", "mnt", 1);
     }
@@ -461,30 +456,15 @@
     sprintf(killcmd, "pgrep tabfs | grep -v %d | xargs kill -9 2>/dev/null", getpid());
     system(killcmd);
 
-<<<<<<< HEAD
-    char unmountcmd[1000];
-#ifdef __APPLE__
-    sprintf(unmountcmd, "diskutil umount force %s >/dev/null", mountdir);
-#elif __FreeBSD__
-    sprintf(unmountcmd, "umount -f %s 2>/dev/null", mountdir);
-#else
-    sprintf(unmountcmd, "fusermount -u %s 2>/dev/null", mountdir);
-=======
 #if defined(__APPLE__)
     system("diskutil umount force \"$TABFS_MOUNT_DIR\" >/dev/null");
 #elif defined(__FreeBSD__)
     system("umount -f \"$TABFS_MOUNT_DIR\" 2>/dev/null");
 #else
     system("fusermount -u \"$TABFS_MOUNT_DIR\" 2>/dev/null");
->>>>>>> 509a0e1c
 #endif
-    system(unmountcmd);
-
-<<<<<<< HEAD
-    mkdir(mountdir, 0755);
-=======
+
     system("mkdir -p \"$TABFS_MOUNT_DIR\"");
->>>>>>> 509a0e1c
 
     pthread_t thread;
     int err = pthread_create(&thread, NULL, reader_main, NULL);
@@ -502,11 +482,7 @@
         "-oauto_unmount",
 #endif
         "-odirect_io",
-<<<<<<< HEAD
-        mountdir,
-=======
         getenv("TABFS_MOUNT_DIR"),
->>>>>>> 509a0e1c
         NULL,
     };
     return fuse_main(
