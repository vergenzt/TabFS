// This file should rarely need to be changed. (which is intentional,
// because it is a pain to program here, it's a pain to recompile and
// reload it, and it's a pain to debug it.)  Most of the behavior of
// TabFS -- the definitions of the synthetic files -- lives on the
// extension side, not here.

#include <stdlib.h>
#include <stdio.h>
<<<<<<< HEAD
=======
#include <unistd.h>
>>>>>>> 5905852c
#include <pthread.h>
#include <string.h>
#include <errno.h>
#include <stdint.h>
#include <assert.h>

#include <fuse.h>

#include "vendor/frozen.h"
#include "vendor/frozen.c"

#define eprintln(fmt, ...) fprintf(stderr, fmt "\n", ##__VA_ARGS__)

// protects:
// - writing to stdout
// - the "waiters" global
static pthread_mutex_t write_lock = PTHREAD_MUTEX_INITIALIZER;

struct resumedata {
    unsigned int id;
    int msgpipe[2];
    void *data;
    size_t size;
};

static struct resumedata **waiters;
static size_t numwaiters;

static void read_or_die(int fd, void *buf, size_t sz) {
    size_t sofar = 0;
    while (sofar < sz) {
        ssize_t rv = read(fd, (char *)buf+sofar, sz-sofar);
        if (rv == -1) {
            if (errno == EINTR || errno == EAGAIN) continue;
            perror("read error");
            exit(1);
        }
        if (rv == 0) exit(1);
        sofar += (size_t)rv;
    }
}
static void write_or_die(int fd, void *buf, size_t sz) {
    size_t sofar = 0;
    while (sofar < sz) {
        ssize_t rv = write(fd, (char *)buf+sofar, sz-sofar);
        if (rv == -1) {
            if (errno == EINTR || errno == EAGAIN) continue;
            perror("write error");
            exit(1);
        }
        if (rv == 0) exit(1);
        sofar += (size_t)rv;
    }
}

// documented somewhere in https://developer.chrome.com/docs/apps/nativeMessaging/
#define MAX_MESSAGE_SIZE (size_t)(1024*1024)

static int do_exchange(unsigned int id,
                       char **datap, size_t *sizep,
                       const char *fmt, ...) {
    *datap = NULL;
    *sizep = 0;

    char *jsonbuf = malloc(MAX_MESSAGE_SIZE);
    struct json_out out = JSON_OUT_BUF(jsonbuf, MAX_MESSAGE_SIZE);

    va_list args;
    va_start(args, fmt);
     size_t request_size = (size_t)json_vprintf(&out, fmt, args);
    va_end(args);
    if (request_size > MAX_MESSAGE_SIZE) {
        eprintln("warning: request too big to send (%zu > %zu)",
            request_size, MAX_MESSAGE_SIZE);
        free(jsonbuf);
        return -EMSGSIZE;
    }

    struct resumedata mydata = {
        .id = id,
        .msgpipe = {-1, -1},
        .data = NULL,
        .size = 0,
    };
    if (-1 == pipe(mydata.msgpipe)) {
        perror("exchange: pipe");
        free(jsonbuf);
        return -EIO;
    }

    pthread_mutex_lock(&write_lock);

    uint32_t size_4bytes = request_size;

    write_or_die(STDOUT_FILENO, &size_4bytes, sizeof(size_4bytes));
    write_or_die(STDOUT_FILENO, jsonbuf, request_size);

    free(jsonbuf); jsonbuf = NULL;

    waiters = realloc(waiters, (numwaiters+1)*sizeof(*waiters));
    waiters[numwaiters] = &mydata;
    numwaiters += 1;

    pthread_mutex_unlock(&write_lock);

    char c;
    read_or_die(mydata.msgpipe[0], &c, 1);

    close(mydata.msgpipe[0]);
    close(mydata.msgpipe[1]);

    int err;
    if (1 == json_scanf(mydata.data, mydata.size, "{error: %d}", &err)) {
        free(mydata.data);
        return -err;
    }

    *datap = mydata.data;
    *sizep = mydata.size;

    return 0;
}

static void *reader_main(void *ud) {
    (void)ud;
    for (;;) {
        uint32_t size_4bytes;
        read_or_die(STDIN_FILENO, &size_4bytes, sizeof(size_4bytes));
        size_t insize = size_4bytes;

        char *data = malloc(insize);
        read_or_die(STDIN_FILENO, data, insize);

        unsigned int id;
        if (1 != json_scanf(data, insize, "{id: %u}", &id)) {
            eprintln("reader: warning: got a message without an id, ignoring");
            free(data);
            continue;
        }

        pthread_mutex_lock(&write_lock);
        int found = 0;
        unsigned int i = numwaiters;
        while (i --> 0) {
            if (waiters[i]->id == id) {
                char c = '!';
                waiters[i]->data = data;
                waiters[i]->size = insize;
                write_or_die(waiters[i]->msgpipe[1], &c, 1);
                memmove(&waiters[i], &waiters[i+1],
                    (numwaiters-(i+1))*sizeof(*waiters));
                numwaiters -= 1;
                found = 1;
                break;
            }
        }
        if (!found) {
            eprintln("reader: warning: got a message for nonexistent waiter %u", id);
            free(data);
        }
        pthread_mutex_unlock(&write_lock);
    }
    return NULL;
}

static int count_fmt_args(const char *s) {
    int cnt = 0;
    for (; *s; s++) {
        if (*s == '%') {
            if (*(s+1) != '%') cnt++;
            else s++;
        }
    }
    return cnt;
}

#define exchange_json(datap, sizep, keys_fmt, ...) \
    do { \
        unsigned int id = (uintptr_t)pthread_self(); \
        int req_rv = do_exchange(id, datap, sizep, \
            "{id: %u, " keys_fmt "}", \
            id, ##__VA_ARGS__); \
        if (req_rv != 0) return req_rv; \
    } while (0)

#define parse_and_free_response(data, size, keys_fmt, ...) \
    do { \
        if (*keys_fmt == '\0') { \
            /* empty format string, skip the work */ \
            free(data); data = NULL; \
        } else { \
            int num_expected = count_fmt_args(keys_fmt); \
            int num_scanned = json_scanf(data, size, \
                "{" keys_fmt "}", \
                ##__VA_ARGS__); \
            if (num_scanned == num_expected) { \
                free(data); data = NULL; \
            } else { \
                eprintln("%s: could only parse %d of %d keys!", \
                    __func__, num_expected, num_scanned); \
                free(data); data = NULL; \
                return -EIO; \
            } \
        } \
    } while (0)

static int tabfs_getattr(const char *path, struct stat *stbuf) {
    char *rdata;
    size_t rsize;
    exchange_json(&rdata, &rsize,
        "op: %Q, path: %Q",
        "getattr", path);

    memset(stbuf, 0, sizeof(struct stat));
    parse_and_free_response(rdata, rsize,
        "st_mode: %d, st_nlink: %d, st_size: %d",
        &stbuf->st_mode, &stbuf->st_nlink, &stbuf->st_size);

    return 0;
}

static int tabfs_readlink(const char *path, char *buf, size_t size) {
    char *rdata;
    size_t rsize;
    exchange_json(&rdata, &rsize,
        "op: %Q, path: %Q",
        "readlink", path);

    char *scan_buf;
    int scan_len;
    parse_and_free_response(rdata, rsize,
        "buf: %V",
        &scan_buf, &scan_len);

    // fuse.h:
    // "If the linkname is too long to fit in the buffer, it should be truncated."
    if ((size_t)scan_len >= size) scan_len = size-1;

    memcpy(buf, scan_buf, scan_len);
    buf[scan_len] = '\0';

    free(scan_buf);

    return 0;
}

static int tabfs_open(const char *path, struct fuse_file_info *fi) {
    char *data;
    size_t size;
    exchange_json(&data, &size,
        "op: %Q, path: %Q, flags: %d",
        "open", path, fi->flags);

    parse_and_free_response(data, size,
        "fh: %d",
        &fi->fh);

    return 0;
}

static int tabfs_read(const char *path,
                      char *buf,
                      size_t size,
                      off_t offset,
                      struct fuse_file_info *fi) {
    char *rdata;
    size_t rsize;
    exchange_json(&rdata, &rsize,
        "op: %Q, path: %Q, size: %d, offset: %d, fh: %d, flags: %d",
        "read", path, size, offset, fi->fh, fi->flags);

    char *scan_buf; int scan_len;
    parse_and_free_response(rdata, rsize,
        "buf: %V",
        &scan_buf, &scan_len);

    if ((size_t)scan_len > size) scan_len = size;
    memcpy(buf, scan_buf, scan_len);
    free(scan_buf);

    return scan_len;
}

static int tabfs_write(const char *path,
                       const char *data,
                       size_t size,
                       off_t offset,
                       struct fuse_file_info *fi) {
    char *rdata;
    size_t rsize;
    exchange_json(&rdata, &rsize,
        "op: %Q, path: %Q, buf: %V, offset: %d, fh: %d, flags: %d",
        "write", path, data, size, offset, fi->fh, fi->flags);

    int ret;
    parse_and_free_response(rdata, rsize,
        "size: %d",
        &ret);

    return ret;
}

static int tabfs_release(const char *path, struct fuse_file_info *fi) {
    char *data;
    size_t size;
    exchange_json(&data, &size,
        "op: %Q, path: %Q, fh: %d",
        "release", path, fi->fh);

    parse_and_free_response(data, size, "");

    return 0;
}

static int tabfs_opendir(const char *path, struct fuse_file_info *fi) {
    char *rdata;
    size_t rsize;
    exchange_json(&rdata, &rsize,
        "op: %Q, path: %Q, flags: %d",
        "opendir", path, fi->flags);

    parse_and_free_response(rdata, rsize,
        "fh: %d",
        &fi->fh);

    return 0;
}

static int tabfs_readdir(const char *path,
                         void *buf,
                         fuse_fill_dir_t filler,
                         off_t offset,
                         struct fuse_file_info *fi) {
    (void)fi;

    char *rdata;
    size_t rsize;
    exchange_json(&rdata, &rsize,
        "op: %Q, path: %Q, offset: %d",
        "readdir", path, offset);

    struct json_token t;
    for (int i = 0; json_scanf_array_elem(rdata, rsize, ".entries", i, &t) > 0; i++) {
        char entry[t.len+1];
        memcpy(entry, t.ptr, t.len);
        entry[t.len] = '\0';
        filler(buf, entry, NULL, 0);
    }

    parse_and_free_response(rdata, rsize, "");

    return 0;
}

static int tabfs_releasedir(const char *path, struct fuse_file_info *fi) {
    char *rdata;
    size_t rsize;
    exchange_json(&rdata, &rsize,
        "op: %Q, path: %Q, fh: %d",
        "releasedir", path, fi->fh);

    parse_and_free_response(rdata, rsize, "");

    return 0;
}

static int tabfs_truncate(const char *path, off_t size) {
    char *rdata;
    size_t rsize;
    exchange_json(&rdata, &rsize,
        "op: %Q, path: %Q, size: %d",
        "truncate", path, size);

    parse_and_free_response(rdata, rsize, "");

    return 0;
}

static int tabfs_unlink(const char *path) {
    char *rdata;
    size_t rsize;
    exchange_json(&rdata, &rsize,
        "op: %Q, path: %Q",
        "unlink", path);

    parse_and_free_response(rdata, rsize, "");

    return 0;
}

static int tabfs_mkdir(const char *path, mode_t mode) {
    char *rdata;
    size_t rsize;
    exchange_json(&rdata, &rsize,
        "op: %Q, path: %Q, mode: %d",
        "mkdir", path, mode);

    parse_and_free_response(rdata, rsize, "");

    return 0;
}

static int tabfs_create(const char *path, mode_t mode, struct fuse_file_info *fi) {
    (void)fi;

    char *rdata;
    size_t rsize;
    exchange_json(&rdata, &rsize,
        "op: %Q, path: %Q, mode: %d",
        "mkdir", path, mode);

    parse_and_free_response(rdata, rsize, "");

    return 0;
}

static const struct fuse_operations tabfs_oper = {
    .getattr  = tabfs_getattr,
    .readlink = tabfs_readlink,

    .open    = tabfs_open,
    .read    = tabfs_read,
    .write   = tabfs_write,
    .release = tabfs_release,

    .opendir    = tabfs_opendir,
    .readdir    = tabfs_readdir,
    .releasedir = tabfs_releasedir,

    .truncate = tabfs_truncate,
    .unlink   = tabfs_unlink,

    .mkdir  = tabfs_mkdir,
    .create = tabfs_create,
};

int main(int argc, char **argv) {
<<<<<<< HEAD
    char* mountdir = getenv("TABFS_MOUNT_DIR");
    if (mountdir == NULL) {
        mountdir = "mnt";
    }

    char killcmd[1000];
    sprintf(killcmd, "pgrep tabfs | grep -v %d | xargs kill -9", getpid());
    system(killcmd);

    char unmountcmd[1000];
#ifdef __APPLE__
    sprintf(unmountcmd, "diskutil umount force %s > /dev/null", mountdir);
#elif __FreeBSD__
    sprintf(unmountcmd, "umount -f %s", mountdir);
#else
    sprintf(unmountcmd, "fusermount -u %s", mountdir);
=======
    (void)argc;

    freopen("log.txt", "a", stderr);
    setvbuf(stderr, NULL, _IONBF, 0);

    char killcmd[128];
    sprintf(killcmd, "pgrep tabfs | grep -v %d | xargs kill -9 2>/dev/null", getpid());
    system(killcmd);

#if defined(__APPLE__)
    system("diskutil umount force mnt >/dev/null");
#elif defined(__FreeBSD__)
    system("umount -f mnt 2>/dev/null");
#else
    system("fusermount -u mnt 2>/dev/null");
>>>>>>> 5905852c
#endif
    system(unmountcmd);

    mkdir("mnt", 0755);

    pthread_t thread;
    int err = pthread_create(&thread, NULL, reader_main, NULL);
    if (err != 0) {
        eprintln("pthread_create: %s", strerror(err));
        exit(1);
    }
<<<<<<< HEAD
    char* fuse_argv[] = {argv[0], "-odirect_io", "-s", "-f", mountdir};
    return fuse_main(5, fuse_argv, &tabfs_filesystem_operations, NULL);
=======
    pthread_detach(thread);

    char *fuse_argv[] = {
        argv[0],
        "-f",
#if !defined(__APPLE__)
        "-oauto_unmount",
#endif
        "-odirect_io",
        "mnt",
        NULL,
    };
    return fuse_main(
        (sizeof(fuse_argv)/sizeof(*fuse_argv))-1,
        (char **)&fuse_argv,
        &tabfs_oper,
        NULL);
>>>>>>> 5905852c
}<|MERGE_RESOLUTION|>--- conflicted
+++ resolved
@@ -6,10 +6,7 @@
 
 #include <stdlib.h>
 #include <stdio.h>
-<<<<<<< HEAD
-=======
 #include <unistd.h>
->>>>>>> 5905852c
 #include <pthread.h>
 #include <string.h>
 #include <errno.h>
@@ -447,26 +444,12 @@
 };
 
 int main(int argc, char **argv) {
-<<<<<<< HEAD
+    (void)argc;
     char* mountdir = getenv("TABFS_MOUNT_DIR");
     if (mountdir == NULL) {
         mountdir = "mnt";
     }
 
-    char killcmd[1000];
-    sprintf(killcmd, "pgrep tabfs | grep -v %d | xargs kill -9", getpid());
-    system(killcmd);
-
-    char unmountcmd[1000];
-#ifdef __APPLE__
-    sprintf(unmountcmd, "diskutil umount force %s > /dev/null", mountdir);
-#elif __FreeBSD__
-    sprintf(unmountcmd, "umount -f %s", mountdir);
-#else
-    sprintf(unmountcmd, "fusermount -u %s", mountdir);
-=======
-    (void)argc;
-
     freopen("log.txt", "a", stderr);
     setvbuf(stderr, NULL, _IONBF, 0);
 
@@ -474,17 +457,17 @@
     sprintf(killcmd, "pgrep tabfs | grep -v %d | xargs kill -9 2>/dev/null", getpid());
     system(killcmd);
 
-#if defined(__APPLE__)
-    system("diskutil umount force mnt >/dev/null");
-#elif defined(__FreeBSD__)
-    system("umount -f mnt 2>/dev/null");
+    char unmountcmd[1000];
+#ifdef __APPLE__
+    sprintf(unmountcmd, "diskutil umount force %s >/dev/null", mountdir);
+#elif __FreeBSD__
+    sprintf(unmountcmd, "umount -f %s 2>/dev/null", mountdir);
 #else
-    system("fusermount -u mnt 2>/dev/null");
->>>>>>> 5905852c
+    sprintf(unmountcmd, "fusermount -u %s 2>/dev/null", mountdir);
 #endif
     system(unmountcmd);
 
-    mkdir("mnt", 0755);
+    mkdir(mountdir, 0755);
 
     pthread_t thread;
     int err = pthread_create(&thread, NULL, reader_main, NULL);
@@ -492,10 +475,7 @@
         eprintln("pthread_create: %s", strerror(err));
         exit(1);
     }
-<<<<<<< HEAD
-    char* fuse_argv[] = {argv[0], "-odirect_io", "-s", "-f", mountdir};
-    return fuse_main(5, fuse_argv, &tabfs_filesystem_operations, NULL);
-=======
+
     pthread_detach(thread);
 
     char *fuse_argv[] = {
@@ -505,7 +485,7 @@
         "-oauto_unmount",
 #endif
         "-odirect_io",
-        "mnt",
+        mountdir,
         NULL,
     };
     return fuse_main(
@@ -513,5 +493,4 @@
         (char **)&fuse_argv,
         &tabfs_oper,
         NULL);
->>>>>>> 5905852c
 }